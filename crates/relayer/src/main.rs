<<<<<<< HEAD
use bitcoin::secp256k1::PublicKey;
use relayer::pay_to_taproot_script;

#[test]
fn test_relayer_write() {
    let new_relayer = relayer::Relayer::new_relayer(&relayer::Config::new(
        "localhost::18332".to_owned(),
=======
use bitcoin::{error, secp256k1::PublicKey};
use relayer::Relayer;
use relayer::{pay_to_taproot_script, Config};

#[test]
fn test_relayer_write() {
    let new_relayer = Relayer::new_relayer(&Config::new(
        "localhost:18332/".to_owned(),
>>>>>>> d4f1b8ae
        "rpcuser".to_owned(),
        "rpcpass".to_owned(),
        true,
        true,
    ));

    match new_relayer {
        Ok(relayer) => {
            let bytes: &[u8] = b"rollkit-btc: gm";
            if let Err(error) = relayer.write(bytes) {
                eprintln!("Write failed: {}", error);
            } else {
                println!("done");
            }
        }
        Err(error) => eprintln!("Relayer failed: {}", error),
    }
}

<<<<<<< HEAD
#[test]
fn test_relayer_read() {
    let new_relayer = relayer::Relayer::new_relayer(&relayer::Config::new(
        "localhost::18332".to_owned(),
        "rpcuser".to_owned(),
        "rpcpass".to_owned(),
        true,
        true,
    ));
=======
    #[test]
    fn test_relayer_read() {
        let new_relayer = Relayer::new_relayer(&Config::new(
            "localhost:18332/".to_owned(),
            "rpcuser".to_owned(),
            "rpcpass".to_owned(),
            true,
            true,
        ));
        match new_relayer {
            Ok(relayer) => {
                let bytes: &[u8] = b"rollkit-btc: gm";
                let result = relayer.write(bytes);
                match result {
                    Ok(bytes_written) => {
                        println!("Nombre d'octets écrits : {}", bytes_written);
                    }
                    Err(error) => {
                        eprintln!("Erreur lors de l'écriture : {}", error);
                        return;
                    }
                }
>>>>>>> d4f1b8ae

    match new_relayer {
        Ok(relayer) => {
            let bytes: &[u8] = b"rollkit-btc: gm";
            match relayer.write(bytes) {
                Ok(bytes_written) => println!("Number of bytes written: {}", bytes_written), // Translated
                Err(error) => {
                    eprintln!("Error while writing: {}", error); // Translated
                    return;
                }
            }

            let height: u64 = 146;
            match relayer.read(height) {
                Ok(blobs) => {
                    for blob in blobs {
                        match hex::decode(blob) {
                            Ok(got) => {
                                if let Ok(s) = String::from_utf8(got) {
                                    println!("{}", s);
                                } else {
                                    println!("Unable to convert to UTF-8 string."); // Translated
                                }
                            }
                            Err(err) => {
                                println!("{}", err);
                                return;
                            }
                        }
                    }
<<<<<<< HEAD
                }
                Err(_) => {
                    eprintln!("Failed to read");
                    return;
                }
=======
                    Err(_) => {
                        eprintln!("Failed to read")
                    }
                }
            }
            Err(error) => {
                eprintln!("Failed Relayer : {}", error)
>>>>>>> d4f1b8ae
            }
        }
        Err(error) => eprintln!("Failed Relayer: {}", error),
    }
}

fn main() {
    // Assuming you have a valid public key.
    let taproot_key = PublicKey::from_slice(&[0x02]).unwrap().x_only_public_key();

    match pay_to_taproot_script(&taproot_key.0) {
        Ok(script) => {
            // Do something with the script
            println!("Pay-to-taproot script: {:?}", script);
        }
        Err(err) => {
            // Handle the error
            eprintln!("Error: {}", err);
        }
    }
}<|MERGE_RESOLUTION|>--- conflicted
+++ resolved
@@ -1,12 +1,3 @@
-<<<<<<< HEAD
-use bitcoin::secp256k1::PublicKey;
-use relayer::pay_to_taproot_script;
-
-#[test]
-fn test_relayer_write() {
-    let new_relayer = relayer::Relayer::new_relayer(&relayer::Config::new(
-        "localhost::18332".to_owned(),
-=======
 use bitcoin::{error, secp256k1::PublicKey};
 use relayer::Relayer;
 use relayer::{pay_to_taproot_script, Config};
@@ -15,7 +6,6 @@
 fn test_relayer_write() {
     let new_relayer = Relayer::new_relayer(&Config::new(
         "localhost:18332/".to_owned(),
->>>>>>> d4f1b8ae
         "rpcuser".to_owned(),
         "rpcpass".to_owned(),
         true,
@@ -25,27 +15,22 @@
     match new_relayer {
         Ok(relayer) => {
             let bytes: &[u8] = b"rollkit-btc: gm";
-            if let Err(error) = relayer.write(bytes) {
-                eprintln!("Write failed: {}", error);
-            } else {
-                println!("done");
+            let result = relayer.write(bytes);
+            match result {
+                Err(error) => {
+                    eprintln!("Write failed : {}", error);
+                    return;
+                }
+                _ => {
+                    println!("done");
+                }
             }
         }
-        Err(error) => eprintln!("Relayer failed: {}", error),
+        Err(error) => {
+            eprintln!("Relayer failed : {}", error)
+        }
     }
-}
 
-<<<<<<< HEAD
-#[test]
-fn test_relayer_read() {
-    let new_relayer = relayer::Relayer::new_relayer(&relayer::Config::new(
-        "localhost::18332".to_owned(),
-        "rpcuser".to_owned(),
-        "rpcpass".to_owned(),
-        true,
-        true,
-    ));
-=======
     #[test]
     fn test_relayer_read() {
         let new_relayer = Relayer::new_relayer(&Config::new(
@@ -68,44 +53,29 @@
                         return;
                     }
                 }
->>>>>>> d4f1b8ae
 
-    match new_relayer {
-        Ok(relayer) => {
-            let bytes: &[u8] = b"rollkit-btc: gm";
-            match relayer.write(bytes) {
-                Ok(bytes_written) => println!("Number of bytes written: {}", bytes_written), // Translated
-                Err(error) => {
-                    eprintln!("Error while writing: {}", error); // Translated
-                    return;
-                }
-            }
+                let height: u64 = 146;
+                let reader = relayer.read(height);
+                match reader {
+                    Ok(blobs) => {
+                        for blob in blobs {
+                            let decoded_blob = hex::decode(blob);
 
-            let height: u64 = 146;
-            match relayer.read(height) {
-                Ok(blobs) => {
-                    for blob in blobs {
-                        match hex::decode(blob) {
-                            Ok(got) => {
-                                if let Ok(s) = String::from_utf8(got) {
-                                    println!("{}", s);
-                                } else {
-                                    println!("Unable to convert to UTF-8 string."); // Translated
+                            match decoded_blob {
+                                Ok(got) => {
+                                    if let Ok(s) = String::from_utf8(got) {
+                                        println!("{}", s);
+                                    } else {
+                                        println!("Impossible de convertir en chaîne UTF-8.");
+                                    }
                                 }
-                            }
-                            Err(err) => {
-                                println!("{}", err);
-                                return;
+                                Err(err) => {
+                                    println!("{}", err);
+                                    return;
+                                }
                             }
                         }
                     }
-<<<<<<< HEAD
-                }
-                Err(_) => {
-                    eprintln!("Failed to read");
-                    return;
-                }
-=======
                     Err(_) => {
                         eprintln!("Failed to read")
                     }
@@ -113,10 +83,8 @@
             }
             Err(error) => {
                 eprintln!("Failed Relayer : {}", error)
->>>>>>> d4f1b8ae
             }
         }
-        Err(error) => eprintln!("Failed Relayer: {}", error),
     }
 }
 
